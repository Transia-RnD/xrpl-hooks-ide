import { Container, Flex, Box, Tabs, Tab, Input, Select, Text, Button } from "../../components";
import { Play } from "phosphor-react";
import dynamic from "next/dynamic";
import { useSnapshot } from "valtio";
import state from "../../state";
import { sendTransaction } from "../../state/actions";
import { useCallback, useEffect, useState } from "react";
import transactionsData from "../../content/transactions.json";

const LogBox = dynamic(() => import("../../components/LogBox"), {
  ssr: false,
});
const Accounts = dynamic(() => import("../../components/Accounts"), {
  ssr: false,
});

// type SelectOption<T> = { value: T, label: string };
type TxFields = Omit<typeof transactionsData[0], "Account" | "Sequence" | "TransactionType">;
type OtherFields = (keyof Omit<TxFields, "Destination">)[];

const Transaction = () => {
  const snap = useSnapshot(state);

  const transactionsOptions = transactionsData.map(tx => ({
    value: tx.TransactionType,
    label: tx.TransactionType,
  }));
  const [selectedTransaction, setSelectedTransaction] = useState<
    typeof transactionsOptions[0] | null
  >(null);

  const accountOptions = snap.accounts.map(acc => ({
    label: acc.name,
    value: acc.address,
  }));
  const [selectedAccount, setSelectedAccount] = useState<typeof accountOptions[0] | null>(null);

  const destAccountOptions = snap.accounts
    .map(acc => ({
      label: acc.name,
      value: acc.address,
    }))
    .filter(acc => acc.value !== selectedAccount?.value);
  const [selectedDestAccount, setSelectedDestAccount] = useState<
    typeof destAccountOptions[0] | null
  >(null);

  const [txIsLoading, setTxIsLoading] = useState(false);
  const [txIsDisabled, setTxIsDisabled] = useState(false);
  const [txFields, setTxFields] = useState<TxFields>({});

  useEffect(() => {
    const transactionType = selectedTransaction?.value;
    const account = snap.accounts.find(acc => acc.address === selectedAccount?.value);
    if (!account || !transactionType || txIsLoading) {
      setTxIsDisabled(true);
    } else {
      setTxIsDisabled(false);
    }
  }, [txIsLoading, selectedTransaction, selectedAccount, snap.accounts]);

  useEffect(() => {
    let _txFields: TxFields | undefined = transactionsData.find(
      tx => tx.TransactionType === selectedTransaction?.value
    );
    if (!_txFields) return setTxFields({});
    _txFields = { ..._txFields } as TxFields;

    setSelectedDestAccount(null);
    // @ts-ignore
    delete _txFields.TransactionType;
    // @ts-ignore
    delete _txFields.Account;
    // @ts-ignore
    delete _txFields.Sequence;
    setTxFields(_txFields);
  }, [selectedTransaction, setSelectedDestAccount]);

  const submitTest = useCallback(async () => {
    const account = snap.accounts.find(acc => acc.address === selectedAccount?.value);
    const TransactionType = selectedTransaction?.value;
    if (!account || !TransactionType || txIsDisabled) return;

    setTxIsLoading(true);
    // setTxIsError(null)
    try {
      let options = { ...txFields };

      options.Destination = selectedDestAccount?.value;
      (Object.keys(options) as (keyof TxFields)[]).forEach(field => {
        let _value = options[field];
        // convert currency
        if (typeof _value === "object" && _value.type === "currency") {
          if (+_value.value) {
            options[field] = (+_value.value * 1000000 + "") as any;
          } else {
            options[field] = undefined; // 👇 💀
          }
        }
        // handle type: `json`
        if (typeof _value === "object" && _value.type === "json") {
          if (typeof _value.value === "object") {
            options[field] = _value.value as any;
          } else {
            try {
              options[field] = JSON.parse(_value.value);
            } catch (error) {
              const message = `Input error for json field '${field}': ${
                error instanceof Error ? error.message : ""
              }`;
              throw Error(message);
            }
          }
        }

        // delete unneccesary fields
        if (!options[field]) {
          delete options[field];
        }
      });
      await sendTransaction(account, {
        TransactionType,
        ...options,
      });
    } catch (error) {
      console.error(error);
      if (error instanceof Error) {
        state.transactionLogs.push({ type: "error", message: error.message });
      }
    }
    setTxIsLoading(false);
  }, [
    selectedAccount,
    selectedDestAccount,
    selectedTransaction,
    snap.accounts,
    txFields,
    txIsDisabled,
  ]);

  const resetState = useCallback(() => {
    setSelectedAccount(null);
    setSelectedDestAccount(null);
    setSelectedTransaction(null);
    setTxFields({});
    setTxIsDisabled(false);
    setTxIsLoading(false);
  }, []);

  const usualFields = ["TransactionType", "Amount", "Account", "Destination"];
  const otherFields = Object.keys(txFields).filter(k => !usualFields.includes(k)) as OtherFields;
  return (
    <Box css={{ position: "relative", height: "calc(100% - 28px)" }}>
      <Container css={{ p: "$3 0", fontSize: "$sm", height: "calc(100% - 28px)" }}>
        <Flex column fluid css={{ height: "100%", overflowY: "auto" }}>
          <Flex row fluid css={{ justifyContent: "flex-end", alignItems: "center", mb: "$3" }}>
            <Text muted css={{ mr: "$3" }}>
              Transaction type:{" "}
            </Text>
            <Select
              instanceId="transactionsType"
              placeholder="Select transaction type"
              options={transactionsOptions}
              hideSelectedOptions
              css={{ width: "70%" }}
              value={selectedTransaction}
              onChange={tt => setSelectedTransaction(tt as any)}
            />
          </Flex>
          <Flex row fluid css={{ justifyContent: "flex-end", alignItems: "center", mb: "$3" }}>
            <Text muted css={{ mr: "$3" }}>
              Account:{" "}
            </Text>
            <Select
              instanceId="from-account"
              placeholder="Select your account"
              css={{ width: "70%" }}
              options={accountOptions}
              value={selectedAccount}
              onChange={acc => setSelectedAccount(acc as any)}
            />
          </Flex>
          {txFields.Amount !== undefined && (
            <Flex row fluid css={{ justifyContent: "flex-end", alignItems: "center", mb: "$3" }}>
              <Text muted css={{ mr: "$3" }}>
                Amount (XRP):{" "}
              </Text>
              <Input
                value={txFields.Amount.value}
                onChange={e =>
                  setTxFields({
                    ...txFields,
                    Amount: { type: "currency", value: e.target.value },
                  })
                }
                variant="deep"
                css={{ width: "70%", flex: "inherit", height: "$9" }}
              />
            </Flex>
          )}
          {txFields.Destination !== undefined && (
            <Flex row fluid css={{ justifyContent: "flex-end", alignItems: "center", mb: "$3" }}>
              <Text muted css={{ mr: "$3" }}>
                Destination account:{" "}
              </Text>
              <Select
                instanceId="to-account"
                placeholder="Select the destination account"
                css={{ width: "70%" }}
                options={destAccountOptions}
                value={selectedDestAccount}
                isClearable
                onChange={acc => setSelectedDestAccount(acc as any)}
              />
            </Flex>
          )}
          {otherFields.map(field => {
            let _value = txFields[field];
            let value = typeof _value === "object" ? _value.value : _value;
            value = typeof value === "object" ? JSON.stringify(value) : value?.toLocaleString();
            let isCurrency = typeof _value === "object" && _value.type === "currency";
            return (
              <Flex
                key={field}
                row
                fluid
                css={{ justifyContent: "flex-end", alignItems: "center", mb: "$3" }}
              >
                <Text muted css={{ mr: "$3" }}>
                  {field + (isCurrency ? " (XRP)" : "")}:{" "}
                </Text>
                <Input
                  value={value}
                  onChange={e =>
                    setTxFields({
                      ...txFields,
                      [field]:
                        typeof _value === "object"
                          ? { ..._value, value: e.target.value }
                          : e.target.value,
                    })
                  }
                  variant="deep"
                  css={{ width: "70%", flex: "inherit", height: "$9" }}
                />
              </Flex>
            );
          })}
        </Flex>
      </Container>
      <Flex
        row
        css={{
          justifyContent: "space-between",
          position: "absolute",
          left: 0,
          bottom: 0,
          width: "100%",
        }}
      >
        <Button outline>VIEW AS JSON</Button>
        <Flex row>
          <Button onClick={resetState} outline css={{ mr: "$3" }}>
            RESET
          </Button>
          <Button
            variant="primary"
            onClick={submitTest}
            isLoading={txIsLoading}
            disabled={txIsDisabled}
          >
            <Play weight="bold" size="16px" />
            RUN TEST
          </Button>
        </Flex>
      </Flex>
    </Box>
  );
};

const Test = () => {
  const snap = useSnapshot(state);
  return (
    <Container css={{ py: "$3", px: 0 }}>
<<<<<<< HEAD
      <Flex
        row
        fluid
        css={{ justifyContent: "center", mb: "$2", height: "40vh", minHeight: "300px", p: "$3 $2" }}
      >
        <Box css={{ width: "60%", px: "$2", maxWidth: "800px", height: "100%", overflow: "auto" }}>
=======
      <Flex row fluid css={{ justifyContent: 'center', mb: "$2", height: '40vh', minHeight: '300px', p: '$3 $2' }}>
        <Box css={{ width: "55%", px: "$2" }}>
>>>>>>> b5b918d8
          <Tabs>
            {/* TODO Dynamic tabs */}
            <Tab header="test1.json">
              <Transaction />
            </Tab>
            <Tab header="test2.json">
              <Transaction />
            </Tab>
          </Tabs>
        </Box>
<<<<<<< HEAD
        <Box css={{ width: "40%", mx: "$2", height: "100%", maxWidth: "750px" }}>
=======
        <Box css={{ width: "45%", mx: "$2", height: '100%' }}>
>>>>>>> b5b918d8
          <Accounts card hideDeployBtn showHookStats />
        </Box>
      </Flex>

      <Flex row fluid css={{ borderBottom: "1px solid $mauve8" }}>
        <Box css={{ width: "50%", borderRight: "1px solid $mauve8" }}>
          <LogBox
            title="From Log"
            logs={snap.transactionLogs}
            clearLog={() => (state.transactionLogs = [])}
          />
        </Box>
        <Box css={{ width: "50%" }}>
          <LogBox title="To Log" logs={[]} clearLog={() => {}} />
        </Box>
      </Flex>
    </Container>
  );
};

export default Test;<|MERGE_RESOLUTION|>--- conflicted
+++ resolved
@@ -282,17 +282,8 @@
   const snap = useSnapshot(state);
   return (
     <Container css={{ py: "$3", px: 0 }}>
-<<<<<<< HEAD
-      <Flex
-        row
-        fluid
-        css={{ justifyContent: "center", mb: "$2", height: "40vh", minHeight: "300px", p: "$3 $2" }}
-      >
-        <Box css={{ width: "60%", px: "$2", maxWidth: "800px", height: "100%", overflow: "auto" }}>
-=======
       <Flex row fluid css={{ justifyContent: 'center', mb: "$2", height: '40vh', minHeight: '300px', p: '$3 $2' }}>
         <Box css={{ width: "55%", px: "$2" }}>
->>>>>>> b5b918d8
           <Tabs>
             {/* TODO Dynamic tabs */}
             <Tab header="test1.json">
@@ -303,11 +294,7 @@
             </Tab>
           </Tabs>
         </Box>
-<<<<<<< HEAD
-        <Box css={{ width: "40%", mx: "$2", height: "100%", maxWidth: "750px" }}>
-=======
         <Box css={{ width: "45%", mx: "$2", height: '100%' }}>
->>>>>>> b5b918d8
           <Accounts card hideDeployBtn showHookStats />
         </Box>
       </Flex>
