--- conflicted
+++ resolved
@@ -1,31 +1,13 @@
 import { derive, sign } from 'xrpl-accountlib'
 import toast from 'react-hot-toast'
 
-<<<<<<< HEAD
-import state, { IAccount } from "../index";
-import calculateHookOn, { TTS } from "../../utils/hookOnCalculator";
-import { Link } from "../../components";
-import { ref } from "valtio";
-import estimateFee from "../../utils/estimateFee";
-import { SetHookData } from "../../utils/setHook";
-import ResultLink from "../../components/ResultLink";
-
-export const sha256 = async (string: string) => {
-  const utf8 = new TextEncoder().encode(string);
-  const hashBuffer = await crypto.subtle.digest("SHA-256", utf8);
-  const hashArray = Array.from(new Uint8Array(hashBuffer));
-  const hashHex = hashArray
-    .map(bytes => bytes.toString(16).padStart(2, "0"))
-    .join("");
-  return hashHex;
-};
-=======
 import state, { IAccount } from '../index'
 import calculateHookOn, { TTS } from '../../utils/hookOnCalculator'
 import { Link } from '../../components'
 import { ref } from 'valtio'
 import estimateFee from '../../utils/estimateFee'
 import { SetHookData } from '../../utils/setHook'
+import ResultLink from '../../components/ResultLink'
 
 export const sha256 = async (string: string) => {
   const utf8 = new TextEncoder().encode(string)
@@ -34,7 +16,6 @@
   const hashHex = hashArray.map(bytes => bytes.toString(16).padStart(2, '0')).join('')
   return hashHex
 }
->>>>>>> a2077f95
 
 function toHex(str: string) {
   var result = ''
@@ -74,11 +55,7 @@
 ) => {
   const activeFile = state.files[state.active]?.compiledContent
     ? state.files[state.active]
-<<<<<<< HEAD
-    : state.files.filter(file => file.compiledContent)[0];
-=======
     : state.files.filter(file => file.compiledContent)[0]
->>>>>>> a2077f95
 
   if (!state.files || state.files.length === 0) {
     return
@@ -90,20 +67,11 @@
   if (!state.client) {
     return
   }
-<<<<<<< HEAD
-  const HookNamespace = (await sha256(data.HookNamespace)).toUpperCase();
-  const hookOnValues: (keyof TTS)[] = data.Invoke.map(tt => tt.value);
-  const { HookParameters } = data;
-  const filteredHookParameters = HookParameters.filter(
-    hp =>
-      hp.HookParameter.HookParameterName && hp.HookParameter.HookParameterValue
-=======
   const HookNamespace = (await sha256(data.HookNamespace)).toUpperCase()
   const hookOnValues: (keyof TTS)[] = data.Invoke.map(tt => tt.value)
   const { HookParameters } = data
   const filteredHookParameters = HookParameters.filter(
     hp => hp.HookParameter.HookParameterName && hp.HookParameter.HookParameterValue
->>>>>>> a2077f95
   )?.map(aa => ({
     HookParameter: {
       HookParameterName: toHex(aa.HookParameter.HookParameterName || ''),
@@ -153,15 +121,9 @@
   if (typeof window !== 'undefined') {
     const activeFile = state.files[state.active]?.compiledContent
       ? state.files[state.active]
-<<<<<<< HEAD
-      : state.files.filter(file => file.compiledContent)[0];
-    state.deployValues[activeFile.name] = data;
-    const tx = await prepareDeployHookTx(account, data);
-=======
       : state.files.filter(file => file.compiledContent)[0]
     state.deployValues[activeFile.name] = data
     const tx = await prepareDeployHookTx(account, data)
->>>>>>> a2077f95
     if (!tx) {
       return
     }
@@ -170,15 +132,8 @@
     }
     const keypair = derive.familySeed(account.secret)
 
-<<<<<<< HEAD
-    const { signedTransaction } = sign(tx, keypair);
-    const currentAccount = state.accounts.find(
-      acc => acc.address === account.address
-    );
-=======
     const { signedTransaction } = sign(tx, keypair)
     const currentAccount = state.accounts.find(acc => acc.address === account.address)
->>>>>>> a2077f95
     if (currentAccount) {
       currentAccount.isLoading = true
     }
@@ -190,27 +145,13 @@
         tx_blob: signedTransaction
       })
 
-<<<<<<< HEAD
-      const txHash = submitRes.tx_json?.hash;
+      const txHash = submitRes.tx_json?.hash
       const resultMsg = ref(
         <>
-          [<ResultLink result={submitRes.engine_result} />]{" "}
-          {submitRes.engine_result_message}{" "}
+          [<ResultLink result={submitRes.engine_result} />] {submitRes.engine_result_message}{' '}
           {txHash && (
             <>
-              Transaction hash:{" "}
-=======
-      if (submitRes.engine_result === 'tesSUCCESS') {
-        state.deployLogs.push({
-          type: 'success',
-          message: 'Hook deployed successfully ✅'
-        })
-        state.deployLogs.push({
-          type: 'success',
-          message: ref(
-            <>
-              [{submitRes.engine_result}] {submitRes.engine_result_message} Transaction hash:{' '}
->>>>>>> a2077f95
+              Transaction hash:{' '}
               <Link
                 as="a"
                 href={`https://${process.env.NEXT_PUBLIC_EXPLORER_URL}/${txHash}`}
@@ -220,41 +161,28 @@
                 {txHash}
               </Link>
             </>
-<<<<<<< HEAD
           )}
         </>
-      );
-      if (submitRes.engine_result === "tesSUCCESS") {
-        state.deployLogs.push({
-          type: "success",
-          message: "Hook deployed successfully ✅",
-        });
-        state.deployLogs.push({
-          type: "success",
-          message: resultMsg,
-        });
+      )
+      if (submitRes.engine_result === 'tesSUCCESS') {
+        state.deployLogs.push({
+          type: 'success',
+          message: 'Hook deployed successfully ✅'
+        })
+        state.deployLogs.push({
+          type: 'success',
+          message: resultMsg
+        })
       } else if (submitRes.engine_result) {
         state.deployLogs.push({
-          type: "error",
-          message: resultMsg,
-        });
+          type: 'error',
+          message: resultMsg
+        })
       } else {
         state.deployLogs.push({
-          type: "error",
-          message: `[${submitRes.error}] ${submitRes.error_exception}`,
-        });
-=======
-          )
-          // message: `[${submitRes.engine_result}] ${submitRes.engine_result_message} Validated ledger index: ${submitRes.validated_ledger_index}`,
-        })
-      } else {
-        state.deployLogs.push({
           type: 'error',
-          message: `[${submitRes.engine_result || submitRes.error}] ${
-            submitRes.engine_result_message || submitRes.error_exception
-          }`
-        })
->>>>>>> a2077f95
+          message: `[${submitRes.error}] ${submitRes.error_exception}`
+        })
       }
     } catch (err) {
       console.log(err)
@@ -274,13 +202,7 @@
   if (!state.client) {
     return
   }
-<<<<<<< HEAD
-  const currentAccount = state.accounts.find(
-    acc => acc.address === account.address
-  );
-=======
   const currentAccount = state.accounts.find(acc => acc.address === account.address)
->>>>>>> a2077f95
   if (currentAccount?.isLoading || !currentAccount?.hooks.length) {
     return
   }
