--- conflicted
+++ resolved
@@ -1,132 +1,12 @@
-<<<<<<< HEAD
-import { Octokit } from '@octokit/core'
-import Router from 'next/router'
-import state from '../index'
-import { templateFileIds } from '../constants'
-=======
 import { Octokit } from "@octokit/core";
 import state, { IFile } from '../index';
 import { templateFileIds } from '../constants';
->>>>>>> 79bd5da3
 
 const octokit = new Octokit()
 
 /** 
  * Fetches files from Github Gists based on gistId and stores them in global state
  */
-<<<<<<< HEAD
-export const fetchFiles = (gistId: string) => {
-  state.loading = true
-  if (gistId && !state.files.length) {
-    state.logs.push({
-      type: 'log',
-      message: `Fetching Gist with id: ${gistId}`
-    })
-
-    octokit
-      .request('GET /gists/{gist_id}', { gist_id: gistId })
-      .then(async res => {
-        if (
-          !Object.values(templateFileIds)
-            .map(v => v.id)
-            .includes(gistId)
-        ) {
-          return res
-        }
-        // in case of templates, fetch header file(s) and append to res
-        try {
-          const resHeader = await fetch(
-            `${process.env.NEXT_PUBLIC_COMPILE_API_BASE_URL}/api/header-files`
-          )
-          if (resHeader.ok) {
-            const resHeaderJson = await resHeader.json()
-            const headerFiles: Record<
-              string,
-              { filename: string; content: string; language: string }
-            > = {}
-            Object.entries(resHeaderJson).forEach(([key, value]) => {
-              const fname = `${key}.h`
-              headerFiles[fname] = { filename: fname, content: value as string, language: 'C' }
-            })
-            const files = {
-              ...res.data.files,
-              ...headerFiles
-            }
-            res.data.files = files
-          }
-        } catch (err) {
-          console.log(err)
-        }
-
-        return res
-        // If you want to load templates from GIST instad, uncomment the code below and comment the code above.
-        // return octokit.request("GET /gists/{gist_id}", { gist_id: templateFileIds.headers }).then(({ data: { files: headerFiles } }) => {
-        //   const files = { ...res.data.files, ...headerFiles }
-        //   console.log(headerFiles)
-        //   res.data.files = files
-        //   return res
-        // })
-      })
-      .then(res => {
-        if (res.data.files && Object.keys(res.data.files).length > 0) {
-          const files = Object.keys(res.data.files).map(filename => ({
-            name: res.data.files?.[filename]?.filename || 'untitled.c',
-            language: res.data.files?.[filename]?.language?.toLowerCase() || '',
-            content: res.data.files?.[filename]?.content || ''
-          }))
-          // Sort files so that the source files are first
-          // In case of other files leave the order as it its
-          files.sort((a, b) => {
-            const aBasename = a.name.split('.')?.[0]
-            const aCext = a.name?.toLowerCase().endsWith('.c')
-            const bBasename = b.name.split('.')?.[0]
-            const bCext = b.name?.toLowerCase().endsWith('.c')
-            // If a has c extension and b doesn't move a up
-            if (aCext && !bCext) {
-              return -1
-            }
-            if (!aCext && bCext) {
-              return 1
-            }
-            // Otherwise fallback to default sorting based on basename
-            if (aBasename > bBasename) {
-              return 1
-            }
-            if (bBasename > aBasename) {
-              return -1
-            }
-            return 0
-          })
-          state.loading = false
-          if (files.length > 0) {
-            state.logs.push({
-              type: 'success',
-              message: 'Fetched successfully ✅'
-            })
-            state.files = files
-            state.gistId = gistId
-            state.gistName = Object.keys(res.data.files)?.[0] || 'untitled'
-            state.gistOwner = res.data.owner?.login
-            return
-          } else {
-            // Open main modal if now files
-            state.mainModalOpen = true
-          }
-          return Router.push({ pathname: '/develop' })
-        }
-        state.loading = false
-      })
-      .catch(err => {
-        // console.error(err)
-        state.loading = false
-        state.logs.push({
-          type: 'error',
-          message: `Couldn't find Gist with id: ${gistId}`
-        })
-        return
-      })
-    return
-=======
 export const fetchFiles = async (gistId: string) => {
   if (!gistId || state.files.length) return
 
@@ -207,7 +87,6 @@
       type: "error",
       message: `Error: ${message}`,
     });
->>>>>>> 79bd5da3
   }
   state.loading = false
 }