--- conflicted
+++ resolved
@@ -11,19 +11,11 @@
   const isDark = theme === "dark";
   const colors: any = {
     // primary: pink.pink9,
-<<<<<<< HEAD
-    primary: isDark ? grayDark.gray4 : gray.gray4,
-    secondary: isDark ? grayDark.gray8 : gray.gray8,
-    background: isDark ? "rgb(10, 10, 10)" : "rgb(244, 244, 244)",
-    searchText: isDark ? grayDark.gray12 : gray.gray12,
-    placeholder: isDark ? grayDark.gray11 : gray.gray11,
-=======
     primary: isDark ? mauveDark.mauve4 : mauve.mauve4,
     secondary: isDark ? mauveDark.mauve8 : mauve.mauve8,
     background: isDark ? "rgb(10, 10, 10)" : "rgb(245, 245, 245)",
     searchText: isDark ? mauveDark.mauve12 : mauve.mauve12,
     placeholder: isDark ? mauveDark.mauve11 : mauve.mauve11,
->>>>>>> b5b918d8
   };
   colors.outline = colors.background;
   colors.selected = colors.secondary;
