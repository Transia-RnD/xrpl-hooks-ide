import { FC, useCallback, useState } from "react";
import Container from "../Container";
import Flex from "../Flex";
import Input from "../Input";
import Select from "../Select";
import Text from "../Text";
import {
  SelectOption,
  TransactionState,
  transactionsData,
  TxFields,
  getTxFields,
} from "../../state/transactions";
import { useSnapshot } from "valtio";
import state from "../../state";
import { streamState } from "../DebugStream";
import { Button } from "..";
import Textarea from "../Textarea";

interface UIProps {
  setState: (
    pTx?: Partial<TransactionState> | undefined
  ) => TransactionState | undefined;
  state: TransactionState;
  estimateFee?: (...arg: any) => Promise<string | undefined>;
}

export const TxUI: FC<UIProps> = ({
  state: txState,
  setState,
  estimateFee,
}) => {
  const { accounts } = useSnapshot(state);
  const {
    selectedAccount,
    selectedDestAccount,
    selectedTransaction,
    txFields,
  } = txState;

  const transactionsOptions = transactionsData.map((tx) => ({
    value: tx.TransactionType,
    label: tx.TransactionType,
  }));

  const accountOptions: SelectOption[] = accounts.map((acc) => ({
    label: acc.name,
    value: acc.address,
  }));

  const destAccountOptions: SelectOption[] = accounts
    .map((acc) => ({
      label: acc.name,
      value: acc.address,
    }))
    .filter((acc) => acc.value !== selectedAccount?.value);

  const [feeLoading, setFeeLoading] = useState(false);

  const resetOptions = useCallback(
    (tt: string) => {
      const fields = getTxFields(tt);
      if (!fields.Destination) setState({ selectedDestAccount: null });
      return setState({ txFields: fields });
    },
    [setState]
  );

  const handleSetAccount = (acc: SelectOption) => {
    setState({ selectedAccount: acc });
    streamState.selectedAccount = acc;
  };

  const handleSetField = useCallback(
    (field: keyof TxFields, value: string, opFields?: TxFields) => {
      const fields = opFields || txFields;
      const obj = fields[field];
      setState({
        txFields: {
          ...fields,
          [field]: typeof obj === "object" ? { ...obj, $value: value } : value,
        },
      });
    },
    [setState, txFields]
  );

  const handleEstimateFee = useCallback(
    async (state?: TransactionState, silent?: boolean) => {
      setFeeLoading(true);

      const fee = await estimateFee?.(state, { silent });
      if (fee) handleSetField("Fee", fee, state?.txFields);

      setFeeLoading(false);
    },
    [estimateFee, handleSetField]
  );

  const handleChangeTxType = (tt: SelectOption) => {
    setState({ selectedTransaction: tt });

    const newState = resetOptions(tt.value);

    handleEstimateFee(newState, true);
  };

  const specialFields = ["TransactionType", "Account", "Destination"];

  const otherFields = Object.keys(txFields).filter(
    (k) => !specialFields.includes(k)
  ) as [keyof TxFields];

  const switchToJson = () =>
    setState({ editorSavedValue: null, viewType: "json" });

  return (
    <Container
      css={{
        p: "$3 01",
        fontSize: "$sm",
        height: "calc(100% - 45px)",
      }}
    >
      <Flex column fluid css={{ height: "100%", overflowY: "auto", pr: "$1" }}>
        <Flex
          row
          fluid
          css={{
            justifyContent: "flex-end",
            alignItems: "center",
            mb: "$3",
            mt: "1px",
            pr: "1px",
          }}
        >
          <Text muted css={{ mr: "$3" }}>
            Transaction type:{" "}
          </Text>
          <Select
            instanceId="transactionsType"
            placeholder="Select transaction type"
            options={transactionsOptions}
            hideSelectedOptions
            css={{ width: "70%" }}
            value={selectedTransaction}
            onChange={(tt: any) => handleChangeTxType(tt)}
          />
        </Flex>
        <Flex
          row
          fluid
          css={{
            justifyContent: "flex-end",
            alignItems: "center",
            mb: "$3",
            pr: "1px",
          }}
        >
          <Text muted css={{ mr: "$3" }}>
            Account:{" "}
          </Text>
          <Select
            instanceId="from-account"
            placeholder="Select your account"
            css={{ width: "70%" }}
            options={accountOptions}
            value={selectedAccount}
            onChange={(acc: any) => handleSetAccount(acc)} // TODO make react-select have correct types for acc
          />
        </Flex>
        {txFields.Destination !== undefined && (
          <Flex
            row
            fluid
            css={{
              justifyContent: "flex-end",
              alignItems: "center",
              mb: "$3",
              pr: "1px",
            }}
          >
            <Text muted css={{ mr: "$3" }}>
              Destination account:{" "}
            </Text>
            <Select
              instanceId="to-account"
              placeholder="Select the destination account"
              css={{ width: "70%" }}
              options={destAccountOptions}
              value={selectedDestAccount}
              isClearable
              onChange={(acc: any) => setState({ selectedDestAccount: acc })}
            />
          </Flex>
        )}
        {otherFields.map((field) => {
          let _value = txFields[field];

          let value: string | undefined;
          if (typeof _value === "object") {
            if (_value.$type === "json" && typeof _value.$value === "object") {
              value = JSON.stringify(_value.$value, null, 2);
            } else {
              value = _value.$value.toString();
            }
          } else {
            value = _value?.toString();
          }

          const isXrp = typeof _value === "object" && _value.$type === "xrp";
          const isJson = typeof _value === "object" && _value.$type === "json";
          const isFee = field === "Fee";
          let rows = isJson
            ? (value?.match(/\n/gm)?.length || 0) + 1
            : undefined;
          if (rows && rows > 5) rows = 5;
          return (
            <Flex column key={field} css={{ mb: "$2", pr: "1px" }}>
              <Flex
                row
                fluid
                css={{
                  justifyContent: "flex-end",
                  alignItems: "center",
                  position: "relative",
                }}
              >
                <Text muted css={{ mr: "$3" }}>
                  {field + (isXrp ? " (XRP)" : "")}:{" "}
                </Text>
<<<<<<< HEAD
                {isJson ? (
                  <Textarea
                    rows={rows}
                    value={value}
                    spellCheck={false}
                    onChange={switchToJson}
                    css={{
                      width: "70%",
                      flex: "inherit",
                      resize: 'vertical'
                    }}
                  />
                ) : (
                  <Input
                    value={value}
                    onChange={e => {
                      handleSetField(field, e.target.value);
                    }}
                    css={{
                      width: "70%",
                      flex: "inherit",
                    }}
                  />
                )}
=======
                <Input
                  value={value}
                  onChange={(e) => {
                    let value = e.target.value;
                    if (value && (value.includes(".") || value.includes(","))) {
                      value = value.replaceAll(".", "").replaceAll(",", "");
                    }

                    handleSetField(field, value);
                  }}
                  css={{ width: "70%", flex: "inherit" }}
                />
>>>>>>> fad6bd10
                {isFee && (
                  <Button
                    size="xs"
                    variant="primary"
                    outline
                    isLoading={feeLoading}
                    css={{
                      position: "absolute",
                      right: "$2",
                      fontSize: "$xs",
                      cursor: "pointer",
                      alignContent: "center",
                      display: "flex",
                    }}
                    onClick={() => handleEstimateFee()}
                  >
                    Suggest
                  </Button>
                )}
              </Flex>
            </Flex>
          );
        })}
      </Flex>
    </Container>
  );
};<|MERGE_RESOLUTION|>--- conflicted
+++ resolved
@@ -229,7 +229,6 @@
                 <Text muted css={{ mr: "$3" }}>
                   {field + (isXrp ? " (XRP)" : "")}:{" "}
                 </Text>
-<<<<<<< HEAD
                 {isJson ? (
                   <Textarea
                     rows={rows}
@@ -254,20 +253,6 @@
                     }}
                   />
                 )}
-=======
-                <Input
-                  value={value}
-                  onChange={(e) => {
-                    let value = e.target.value;
-                    if (value && (value.includes(".") || value.includes(","))) {
-                      value = value.replaceAll(".", "").replaceAll(",", "");
-                    }
-
-                    handleSetField(field, value);
-                  }}
-                  css={{ width: "70%", flex: "inherit" }}
-                />
->>>>>>> fad6bd10
                 {isFee && (
                   <Button
                     size="xs"
