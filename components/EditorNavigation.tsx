import React, { useState, useEffect, useCallback } from "react";
import {
  Plus,
  Share,
  DownloadSimple,
  Gear,
  X,
  GithubLogo,
  SignOut,
  ArrowSquareOut,
  CloudArrowUp,
  CaretDown,
  User,
  FilePlus,
} from "phosphor-react";
import Image from "next/image";
import {
  DropdownMenu,
  DropdownMenuTrigger,
  DropdownMenuContent,
  DropdownMenuItem,
  DropdownMenuArrow,
  DropdownMenuSeparator,
} from "./DropdownMenu";
import NewWindow from "react-new-window";
import { signOut, useSession } from "next-auth/react";
import { useSnapshot } from "valtio";

import {
  createNewFile,
  syncToGist,
  updateEditorSettings,
  downloadAsZip,
} from "../state/actions";
import state from "../state";
import Box from "./Box";
import Button from "./Button";
import Container from "./Container";
import {
  Dialog,
  DialogTrigger,
  DialogContent,
  DialogTitle,
  DialogDescription,
  DialogClose,
} from "./Dialog";
import Flex from "./Flex";
import Stack from "./Stack";
import Input from "./Input";
import Text from "./Text";
import toast from "react-hot-toast";
import {
  AlertDialog,
  AlertDialogContent,
  AlertDialogTitle,
  AlertDialogDescription,
  AlertDialogCancel,
  AlertDialogAction,
} from "./AlertDialog";
import { styled } from "../stitches.config";

const DEFAULT_EXTENSION = ".c";

const ErrorText = styled(Text, {
  color: "$crimson9",
  mt: "$1",
  display: "block",
});

const EditorNavigation = ({ showWat }: { showWat?: boolean }) => {
  const snap = useSnapshot(state);
  const [createNewAlertOpen, setCreateNewAlertOpen] = useState(false);
  const [editorSettingsOpen, setEditorSettingsOpen] = useState(false);
  const [isNewfileDialogOpen, setIsNewfileDialogOpen] = useState(false);
  const [newfileError, setNewfileError] = useState<string | null>(null);
  const [filename, setFilename] = useState("");
  const { data: session, status } = useSession();
  const [popup, setPopUp] = useState(false);
  const [editorSettings, setEditorSettings] = useState(snap.editorSettings);
  useEffect(() => {
    if (session && session.user && popup) {
      setPopUp(false);
    }
  }, [session, popup]);

  // when filename changes, reset error
  useEffect(() => {
    setNewfileError(null);
  }, [filename, setNewfileError]);

  const validateFilename = useCallback(
    (filename: string): { error: string | null } => {
<<<<<<< HEAD
      // check if filename already exists
      if (snap.files.find(file => file.name === filename)) {
=======
      if (snap.files.find((file) => file.name === filename)) {
>>>>>>> 241c2178
        return { error: "Filename already exists." };
      }

      // check for illegal characters
      const ILLEGAL_REGEX = /[/]/gi;
      if (filename.match(ILLEGAL_REGEX)) {
        return { error: "Filename contains illegal characters" };
      }
      // More checks in future
      return { error: null };
    },
    [snap.files]
  );
  const handleConfirm = useCallback(() => {
    // add default extension in case omitted
    let _filename = filename.includes(".")
      ? filename
      : filename + DEFAULT_EXTENSION;
    const chk = validateFilename(_filename);
    if (chk.error) {
      setNewfileError(`Error: ${chk.error}`);
      return;
    }

    setIsNewfileDialogOpen(false);
    createNewFile(_filename);
    setFilename("");
  }, [filename, setIsNewfileDialogOpen, setFilename, validateFilename]);

  const files = snap.files;
  return (
    <Flex css={{ flexShrink: 0, gap: "$0" }}>
      <Flex
        css={{
          overflowX: "scroll",
          py: "$3",
          flex: 1,
          "&::-webkit-scrollbar": {
            height: 0,
            background: "transparent",
          },
        }}
      >
        <Container css={{ flex: 1 }}>
          <Stack
            css={{
              gap: "$3",
              flex: 1,
              flexWrap: "nowrap",
              marginBottom: "-1px",
            }}
          >
            {files &&
              files.length > 0 &&
              files.map((file, index) => {
                if (!file.compiledContent && showWat) {
                  return null;
                }
                return (
                  <Button
                    size="sm"
                    outline={
                      showWat ? snap.activeWat !== index : snap.active !== index
                    }
                    onClick={() => (state.active = index)}
                    key={file.name + index}
                    css={{
                      "&:hover": {
                        span: {
                          visibility: "visible",
                        },
                      },
                    }}
                  >
                    {file.name}
                    {showWat && ".wat"}
                    {!showWat && (
                      <Box
                        as="span"
                        css={{
                          display: "flex",
                          p: "2px",
                          borderRadius: "$full",
                          mr: "-4px",
                          "&:hover": {
                            // boxSizing: "0px 0px 1px",
                            backgroundColor: "$mauve2",
                            color: "$mauve12",
                          },
                        }}
                        onClick={(ev: React.MouseEvent<HTMLElement>) => {
                          ev.stopPropagation();
                          // Remove file from state
                          state.files.splice(index, 1);
                          // Change active file state
                          // If deleted file is behind active tab
                          // we keep the current state otherwise
                          // select previous file on the list
                          state.active =
                            index > snap.active ? snap.active : snap.active - 1;
                        }}
                      >
                        <X size="9px" weight="bold" />
                      </Box>
                    )}
                  </Button>
                );
              })}
            {!showWat && (
              <Dialog
                open={isNewfileDialogOpen}
                onOpenChange={setIsNewfileDialogOpen}
              >
                <DialogTrigger asChild>
                  <Button
                    ghost
                    size="sm"
                    css={{ alignItems: "center", px: "$2", mr: "$3" }}
                  >
                    <Plus size="16px" />{" "}
                    {snap.files.length === 0 && "Add new file"}
                  </Button>
                </DialogTrigger>
                <DialogContent>
                  <DialogTitle>Create new file</DialogTitle>
                  <DialogDescription>
                    <label>Filename</label>
                    <Input
                      value={filename}
                      onChange={(e) => setFilename(e.target.value)}
                      onKeyPress={(e) => {
                        if (e.key === "Enter") {
                          handleConfirm();
                        }
                      }}
                    />
                    <ErrorText>{newfileError}</ErrorText>
                  </DialogDescription>

                  <Flex
                    css={{
                      marginTop: 25,
                      justifyContent: "flex-end",
                      gap: "$3",
                    }}
                  >
                    <DialogClose asChild>
                      <Button outline>Cancel</Button>
                    </DialogClose>
                    <Button variant="primary" onClick={handleConfirm}>
                      Create file
                    </Button>
                  </Flex>
                  <DialogClose asChild>
                    <Box css={{ position: "absolute", top: "$3", right: "$3" }}>
                      <X size="20px" />
                    </Box>
                  </DialogClose>
                </DialogContent>
              </Dialog>
            )}
          </Stack>
        </Container>
      </Flex>
      <Flex
        css={{
          py: "$3",
          backgroundColor: "$mauve2",
          zIndex: 1,
        }}
      >
        <Container
          css={{ width: "unset", display: "flex", alignItems: "center" }}
        >
          {status === "authenticated" ? (
            <DropdownMenu>
              <DropdownMenuTrigger asChild>
                <Box
                  css={{
                    display: "flex",
                    borderRadius: "$full",
                    overflow: "hidden",
                    width: "$6",
                    height: "$6",
                    boxShadow: "0px 0px 0px 1px $colors$mauve11",
                    position: "relative",
                    mr: "$3",
                    "@hover": {
                      "&:hover": {
                        cursor: "pointer",
                        boxShadow: "0px 0px 0px 1px $colors$mauve12",
                      },
                    },
                  }}
                >
                  <Image
                    src={session?.user?.image || ""}
                    width="30px"
                    height="30px"
                    objectFit="cover"
                    alt="User avatar"
                  />
                </Box>
              </DropdownMenuTrigger>
              <DropdownMenuContent>
                <DropdownMenuItem disabled onClick={() => signOut()}>
                  <User size="16px" /> {session?.user?.username} (
                  {session?.user.name})
                </DropdownMenuItem>
                <DropdownMenuItem
                  onClick={() =>
                    window.open(
                      `http://gist.github.com/${session?.user.username}`
                    )
                  }
                >
                  <ArrowSquareOut size="16px" />
                  Go to your Gist
                </DropdownMenuItem>
                <DropdownMenuSeparator />
                <DropdownMenuItem onClick={() => signOut({ callbackUrl: "/" })}>
                  <SignOut size="16px" /> Log out
                </DropdownMenuItem>

                <DropdownMenuArrow offset={10} />
              </DropdownMenuContent>
            </DropdownMenu>
          ) : (
            <Button
              outline
              size="sm"
              css={{ mr: "$3" }}
              onClick={() => setPopUp(true)}
            >
              <GithubLogo size="16px" /> Login
            </Button>
          )}

          <Stack
            css={{
              display: "inline-flex",
              marginLeft: "auto",
              flexShrink: 0,
              gap: "$0",
              borderRadius: "$sm",
              boxShadow: "inset 0px 0px 0px 1px $colors$mauve10",
              zIndex: 9,
              position: "relative",
              button: {
                borderRadius: 0,
                px: "$2",
                alignSelf: "flex-start",
                boxShadow: "none",
              },
              "button:not(:first-child):not(:last-child)": {
                borderRight: 0,
                borderLeft: 0,
              },
              "button:first-child": {
                borderTopLeftRadius: "$sm",
                borderBottomLeftRadius: "$sm",
              },
              "button:last-child": {
                borderTopRightRadius: "$sm",
                borderBottomRightRadius: "$sm",
                boxShadow: "inset 0px 0px 0px 1px $colors$mauve10",
                "&:hover": {
                  boxShadow: "inset 0px 0px 0px 1px $colors$mauve12",
                },
              },
            }}
          >
            <Button
              isLoading={snap.zipLoading}
              onClick={downloadAsZip}
              outline
              size="sm"
              css={{ alignItems: "center" }}
            >
              <DownloadSimple size="16px" />
            </Button>
            <Button
              outline
              size="sm"
              css={{ alignItems: "center" }}
              onClick={() => {
                navigator.clipboard.writeText(
                  `${window.location.origin}/develop/${snap.gistId}`
                );
                toast.success("Copied share link to clipboard!");
              }}
            >
              <Share size="16px" />
            </Button>
            <Button
              outline
              size="sm"
              disabled={!session || !session.user}
              isLoading={snap.gistLoading}
              css={{ alignItems: "center" }}
              onClick={() => {
                if (snap.gistOwner === session?.user.username) {
                  syncToGist(session);
                } else {
                  setCreateNewAlertOpen(true);
                }
              }}
            >
              <CloudArrowUp size="16px" />
            </Button>

            <DropdownMenu>
              <DropdownMenuTrigger asChild>
                <Button outline size="sm">
                  <CaretDown size="16px" />
                </Button>
              </DropdownMenuTrigger>
              <DropdownMenuContent>
                <DropdownMenuItem
                  disabled={snap.zipLoading}
                  onClick={downloadAsZip}
                >
                  <DownloadSimple size="16px" /> Download as ZIP
                </DropdownMenuItem>
                <DropdownMenuItem
                  onClick={() => {
                    navigator.clipboard.writeText(
                      `${window.location.origin}/develop/${snap.gistId}`
                    );
                    toast.success("Copied share link to clipboard!");
                  }}
                >
                  <Share size="16px" />
                  Copy share link to clipboard
                </DropdownMenuItem>
                <DropdownMenuItem
                  disabled={
                    session?.user.username !== snap.gistOwner || !snap.gistId
                  }
                  onClick={() => {
                    syncToGist(session);
                  }}
                >
                  <CloudArrowUp size="16px" /> Push to Gist
                </DropdownMenuItem>
                <DropdownMenuSeparator />
                <DropdownMenuItem
                  disabled={status !== "authenticated"}
                  onClick={() => {
                    setCreateNewAlertOpen(true);
                  }}
                >
                  <FilePlus size="16px" /> Create as a new Gist
                </DropdownMenuItem>

                <DropdownMenuItem onClick={() => setEditorSettingsOpen(true)}>
                  <Gear size="16px" /> Editor Settings
                </DropdownMenuItem>

                <DropdownMenuArrow offset={10} />
              </DropdownMenuContent>
            </DropdownMenu>
          </Stack>

          {popup && !session ? (
            <NewWindow center="parent" url="/sign-in" />
          ) : null}
        </Container>
      </Flex>
      <AlertDialog
        open={createNewAlertOpen}
        onOpenChange={(value) => setCreateNewAlertOpen(value)}
      >
        <AlertDialogContent>
          <AlertDialogTitle>Are you sure?</AlertDialogTitle>
          <AlertDialogDescription>
            This action will create new <strong>public</strong> Github Gist from
            your current saved files. You can delete gist anytime from your
            GitHub Gists page.
          </AlertDialogDescription>
          <Flex css={{ justifyContent: "flex-end", gap: "$3" }}>
            <AlertDialogCancel asChild>
              <Button outline>Cancel</Button>
            </AlertDialogCancel>
            <AlertDialogAction asChild>
              <Button
                variant="primary"
                onClick={() => {
                  syncToGist(session, true);
                }}
              >
                <FilePlus size="15px" /> Create new Gist
              </Button>
            </AlertDialogAction>
          </Flex>
        </AlertDialogContent>
      </AlertDialog>

      <Dialog open={editorSettingsOpen} onOpenChange={setEditorSettingsOpen}>
        <DialogTrigger asChild>
          {/* <Button outline size="sm" css={{ alignItems: "center" }}>
                  <Gear size="16px" />
                </Button> */}
        </DialogTrigger>
        <DialogContent>
          <DialogTitle>Editor settings</DialogTitle>
          <DialogDescription>
            <label>Tab size</label>
            <Input
              type="number"
              min="1"
              value={editorSettings.tabSize}
              onChange={(e) =>
                setEditorSettings((curr) => ({
                  ...curr,
                  tabSize: Number(e.target.value),
                }))
              }
            />
          </DialogDescription>

          <Flex css={{ marginTop: 25, justifyContent: "flex-end", gap: "$3" }}>
            <DialogClose asChild>
              <Button
                outline
                onClick={() => updateEditorSettings(editorSettings)}
              >
                Cancel
              </Button>
            </DialogClose>
            <DialogClose asChild>
              <Button
                variant="primary"
                onClick={() => updateEditorSettings(editorSettings)}
              >
                Save changes
              </Button>
            </DialogClose>
          </Flex>
          <DialogClose asChild>
            <Box css={{ position: "absolute", top: "$3", right: "$3" }}>
              <X size="20px" />
            </Box>
          </DialogClose>
        </DialogContent>
      </Dialog>
    </Flex>
  );
};

export default EditorNavigation;<|MERGE_RESOLUTION|>--- conflicted
+++ resolved
@@ -90,12 +90,8 @@
 
   const validateFilename = useCallback(
     (filename: string): { error: string | null } => {
-<<<<<<< HEAD
       // check if filename already exists
       if (snap.files.find(file => file.name === filename)) {
-=======
-      if (snap.files.find((file) => file.name === filename)) {
->>>>>>> 241c2178
         return { error: "Filename already exists." };
       }
 
