--- conflicted
+++ resolved
@@ -1,27 +1,12 @@
-<<<<<<< HEAD
-import { useRef, useLayoutEffect, ReactNode, FC, useState } from "react";
-import { IconProps, Notepad, Prohibit } from "phosphor-react";
-import useStayScrolled from "react-stay-scrolled";
-import NextLink from "next/link";
-
-import Container from "./Container";
-import LogText from "./LogText";
-import { ILog } from "../state";
-import { Pre, Link, Heading, Button, Text, Flex, Box } from ".";
-=======
-import { useRef, useLayoutEffect, ReactNode, FC, useState, useCallback } from 'react'
+import { useRef, useLayoutEffect, ReactNode, FC, useState } from 'react'
 import { IconProps, Notepad, Prohibit } from 'phosphor-react'
 import useStayScrolled from 'react-stay-scrolled'
 import NextLink from 'next/link'
 
 import Container from './Container'
 import LogText from './LogText'
-import state, { ILog } from '../state'
+import { ILog } from '../state'
 import { Pre, Link, Heading, Button, Text, Flex, Box } from '.'
-import regexifyString from 'regexify-string'
-import { useSnapshot } from 'valtio'
-import { AccountDialog } from './Accounts'
->>>>>>> a2077f95
 
 interface ILogBox {
   title: string
@@ -159,61 +144,12 @@
   link,
   linkText,
   defaultCollapsed,
-<<<<<<< HEAD
-  jsonData,
-}) => {
-  const [expanded, setExpanded] = useState(!defaultCollapsed);
-=======
-  jsonData: _jsonData
+  jsonData
 }) => {
   const [expanded, setExpanded] = useState(!defaultCollapsed)
-  const { accounts } = useSnapshot(state)
-  const [dialogAccount, setDialogAccount] = useState<string | null>(null)
 
-  const enrichAccounts = useCallback(
-    (str?: string): ReactNode => {
-      if (!str || !accounts.length) return str
-
-      const pattern = `(${accounts.map(acc => acc.address).join('|')})`
-      const res = regexifyString({
-        pattern: new RegExp(pattern, 'gim'),
-        decorator: (match, idx) => {
-          const name = accounts.find(acc => acc.address === match)?.name
-          return (
-            <Link
-              key={match + idx}
-              as="a"
-              onClick={() => setDialogAccount(match)}
-              title={match}
-              highlighted
-            >
-              {name || match}
-            </Link>
-          )
-        },
-        input: str
-      })
-
-      return <>{res}</>
-    },
-    [accounts]
-  )
-
-  let message: ReactNode
-
-  if (typeof _message === 'string') {
-    _message = _message.trim().replace(/\n /gi, '\n')
-    if (_message) message = enrichAccounts(_message)
-    else message = <Text muted>{'""'}</Text>
-  } else {
-    message = _message
-  }
-
-  const jsonData = enrichAccounts(_jsonData)
->>>>>>> a2077f95
-
-  if (message === undefined) message = <Text muted>{"undefined"}</Text>;
-  else if (message === "") message = <Text muted>{'""'}</Text>;
+  if (message === undefined) message = <Text muted>{'undefined'}</Text>
+  else if (message === '') message = <Text muted>{'""'}</Text>
   return (
     <>
       <LogText variant={type}>
