--- conflicted
+++ resolved
@@ -151,10 +151,7 @@
                 />
               </Box>
               <Box css={{ width: "100%" }}>
-<<<<<<< HEAD
-                <Label css={{mb: '$2'}}>
-=======
-                <label>Hook Namespace Seed</label>
+                <Label>Hook Namespace Seed</Label>
                 <Input
                   {...register("HookNamespace", { required: true })}
                   autoComplete={"off"}
@@ -168,13 +165,12 @@
                   </Box>
                 )}
                 <Box css={{ mt: "$3" }}>
-                  <label>Hook Namespace (sha256)</label>
+                  <Label>Hook Namespace (sha256)</Label>
                   <Input readOnly value={hashedNamespace} />
                 </Box>
               </Box>
               <Box css={{ width: "100%" }}>
-                <label style={{ marginBottom: "10px", display: "block" }}>
->>>>>>> f49d69e7
+                <Label style={{ marginBottom: "10px", display: "block" }}>
                   Hook parameters
                 </Label>
                 <Stack>
