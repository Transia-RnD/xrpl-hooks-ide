<<<<<<< HEAD
import React, { useEffect, useRef } from 'react'
import { useSnapshot, ref } from 'valtio'
import type monaco from 'monaco-editor'
import { ArrowBendLeftUp } from 'phosphor-react'
import { useTheme } from 'next-themes'
import { useRouter } from 'next/router'
=======
import React, { useEffect, useRef, useState } from "react";
import { useSnapshot, ref } from "valtio";
import type monaco from "monaco-editor";
import { ArrowBendLeftUp } from "phosphor-react";
import { useTheme } from "next-themes";
import { useRouter } from "next/router";
>>>>>>> 79bd5da3

import Box from './Box'
import Container from './Container'
import { createNewFile, saveFile } from '../state/actions'
import { apiHeaderFiles } from '../state/constants'
import state from '../state'

import EditorNavigation from './EditorNavigation'
import Text from './Text'
import { MonacoServices } from '@codingame/monaco-languageclient'
import { createLanguageClient, createWebSocket } from '../utils/languageClient'
import { listen } from '@codingame/monaco-jsonrpc'
import ReconnectingWebSocket from 'reconnecting-websocket'

<<<<<<< HEAD
import docs from '../xrpl-hooks-docs/docs'
import Monaco from './Monaco'
import { saveAllFiles } from '../state/actions/saveFile'
import { Tab, Tabs } from './Tabs'
import { renameFile } from '../state/actions/createNewFile'
=======
import docs from "../xrpl-hooks-docs/docs";
import Monaco from "./Monaco";
import { saveAllFiles } from "../state/actions/saveFile";
import { Tab, Tabs } from "./Tabs";
import { renameFile } from "../state/actions/createNewFile";
import { Link } from ".";
import Markdown from "./Markdown";
>>>>>>> 79bd5da3

const checkWritable = (filename?: string): boolean => {
  if (apiHeaderFiles.find(file => file === filename)) {
    return false
  }
  return true
}

const validateWritability = (editor: monaco.editor.IStandaloneCodeEditor) => {
<<<<<<< HEAD
  const filename = editor.getModel()?.uri.path.split('/').pop()
  const isWritable = checkWritable(filename)
  editor.updateOptions({ readOnly: !isWritable })
}
=======
  const filename = editor.getModel()?.uri.path.split("/").pop();
  const isWritable = checkWritable(filename);
  editor.updateOptions({ readOnly: !isWritable });
};
>>>>>>> 79bd5da3

let decorations: { [key: string]: string[] } = {}

const setMarkers = (monacoE: typeof monaco) => {
  // Get all the markers that are active at the moment,
  // Also if same error is there twice, we can show the content
  // only once (that's why we're using uniqBy)
  const markers = monacoE.editor
    .getModelMarkers({})
    // Filter out the markers that are hooks specific
    .filter(
      marker =>
        typeof marker?.code === 'string' &&
        // Take only markers that starts with "hooks-"
        marker?.code?.includes('hooks-')
    )

  // Get the active model (aka active file you're editing)
  // const model = monacoE.editor?.getModel(
  //   monacoE.Uri.parse(`file:///work/c/${state.files?.[state.active]?.name}`)
  // );
  // console.log(state.active);
  // Add decoration (aka extra hoverMessages) to markers in the
  // exact same range (location) where the markers are
  const models = monacoE.editor.getModels()
  models.forEach(model => {
    decorations[model.id] = model?.deltaDecorations(
      decorations?.[model.id] || [],
      markers
        .filter(marker =>
          marker?.resource.path.split('/').includes(`${state.files?.[state.active]?.name}`)
        )
        .map(marker => ({
          range: new monacoE.Range(
            marker.startLineNumber,
            marker.startColumn,
            marker.endLineNumber,
            marker.endColumn
          ),
          options: {
            hoverMessage: {
              value:
                // Find the related hover message markdown from the
                // /xrpl-hooks-docs/xrpl-hooks-docs-files.json file
                // which was generated from rst files

                (typeof marker.code === 'string' && docs[marker?.code]?.toString()) || '',
              supportHtml: true,
              isTrusted: true
            }
          }
        }))
    )
  })
}

const HooksEditor = () => {
<<<<<<< HEAD
  const editorRef = useRef<monaco.editor.IStandaloneCodeEditor>()
  const monacoRef = useRef<typeof monaco>()
  const subscriptionRef = useRef<ReconnectingWebSocket | null>(null)
  const snap = useSnapshot(state)
  const router = useRouter()
  const { theme } = useTheme()
=======
  const editorRef = useRef<monaco.editor.IStandaloneCodeEditor>();
  const monacoRef = useRef<typeof monaco>();
  const subscriptionRef = useRef<ReconnectingWebSocket | null>(null);
  const snap = useSnapshot(state);
  const router = useRouter();
  const { theme } = useTheme();
  const [isMdPreview, setIsMdPreview] = useState(true);
>>>>>>> 79bd5da3

  useEffect(() => {
    if (editorRef.current) validateWritability(editorRef.current)
  }, [snap.active])

  useEffect(() => {
    return () => {
      subscriptionRef?.current?.close()
    }
  }, [])
  useEffect(() => {
    if (monacoRef.current) {
      setMarkers(monacoRef.current)
    }
  }, [snap.active])
  useEffect(() => {
    return () => {
      saveAllFiles()
    }
  }, [])

  const file = snap.files[snap.active]

  const renderNav = () => (
    <Tabs
      label="File"
      activeIndex={snap.active}
      onChangeActive={idx => (state.active = idx)}
      extensionRequired
      onCreateNewTab={createNewFile}
      onCloseTab={idx => state.files.splice(idx, 1)}
      onRenameTab={(idx, nwName, oldName = '') => renameFile(oldName, nwName)}
      headerExtraValidation={{
        regex: /^[A-Za-z0-9_-]+[.][A-Za-z0-9]{1,4}$/g,
        error: 'Filename can contain only characters from a-z, A-Z, 0-9, "_" and "-"'
      }}
    >
      {snap.files.map((file, index) => {
<<<<<<< HEAD
        return <Tab key={file.name} header={file.name} renameDisabled={!checkWritable(file.name)} />
      })}
    </Tabs>
  )
=======
        return (
          <Tab
            key={file.name}
            header={file.name}
            renameDisabled={!checkWritable(file.name)}
          />
        );
      })}
    </Tabs>
  );
  const previewToggle = (
    <Link
      onClick={() => {
        if (!isMdPreview) {
          saveFile(false);
        }
        setIsMdPreview(!isMdPreview);
      }}
      css={{
        position: "absolute",
        right: 0,
        bottom: 0,
        zIndex: 10,
        m: "$1",
        fontSize: "$sm",
      }}
    >
      {isMdPreview ? "Exit Preview" : "View Preview"}
    </Link>
  );
>>>>>>> 79bd5da3
  return (
    <Box
      css={{
        flex: 1,
        flexShrink: 1,
        display: 'flex',
        position: 'relative',
        flexDirection: 'column',
        backgroundColor: '$mauve2',
        width: '100%'
      }}
    >
      <EditorNavigation renderNav={renderNav} />
      {file?.language === "markdown" && previewToggle}
      {snap.files.length > 0 && router.isReady ? (
<<<<<<< HEAD
        <Monaco
          keepCurrentModel
          defaultLanguage={file?.language}
          language={file?.language}
          path={`file:///work/c/${file?.name}`}
          defaultValue={file?.content}
          // onChange={val => (state.files[snap.active].content = val)} // Auto save?
          beforeMount={monaco => {
            if (!snap.editorCtx) {
              snap.files.forEach(file =>
                monaco.editor.createModel(
                  file.content,
                  file.language,
                  monaco.Uri.parse(`file:///work/c/${file.name}`)
                )
              )
            }

            // create the web socket
            if (!subscriptionRef.current) {
              monaco.languages.register({
                id: 'c',
                extensions: ['.c', '.h'],
                aliases: ['C', 'c', 'H', 'h'],
                mimetypes: ['text/plain']
              })
              MonacoServices.install(monaco)
              const webSocket = createWebSocket(
                process.env.NEXT_PUBLIC_LANGUAGE_SERVER_API_ENDPOINT || ''
              )
              subscriptionRef.current = webSocket
              // listen when the web socket is opened
              listen({
                webSocket: webSocket as WebSocket,
                onConnection: connection => {
                  // create and start the language client
                  const languageClient = createLanguageClient(connection)
                  const disposable = languageClient.start()

                  connection.onClose(() => {
                    try {
                      disposable.dispose()
                    } catch (err) {
                      console.log('err', err)
                    }
                  })
                }
              })
            }

            // editor.updateOptions({
            //   minimap: {
            //     enabled: false,
            //   },
            //   ...snap.editorSettings,
            // });
            if (!state.editorCtx) {
              state.editorCtx = ref(monaco.editor)
            }
          }}
          onMount={(editor, monaco) => {
            editorRef.current = editor
            monacoRef.current = monaco
            editor.updateOptions({
              glyphMargin: true,
              lightbulb: {
                enabled: true
              }
            })
            editor.addCommand(monaco.KeyMod.CtrlCmd | monaco.KeyCode.KeyS, () => {
              saveFile()
            })
            // When the markers (errors/warnings from clangd language server) change
            // Lets improve the markers by adding extra content to them from related
            // md files
            monaco.editor.onDidChangeMarkers(() => {
              if (monacoRef.current) {
                setMarkers(monacoRef.current)
              }
            })

            // Hacky way to hide Peek menu
            editor.onContextMenu(e => {
              const host = document.querySelector<HTMLElement>('.shadow-root-host')

              const contextMenuItems = host?.shadowRoot?.querySelectorAll('li.action-item')
              contextMenuItems?.forEach(k => {
                // If menu item contains "Peek" lets hide it
                if (k.querySelector('.action-label')?.textContent === 'Peek') {
                  // @ts-expect-error
                  k['style'].display = 'none'
                }
              })
            })

            validateWritability(editor)
          }}
          theme={theme === 'dark' ? 'dark' : 'light'}
        />
=======
        isMdPreview && file?.language === "markdown" ? (
          <Markdown
            components={{
              a: ({ href, children }) => (
                <Link target="_blank" rel="noopener noreferrer" href={href}>
                  {children}
                </Link>
              ),
            }}
          >
            {file.content}
          </Markdown>
        ) : (
          <Monaco
            keepCurrentModel
            defaultLanguage={file?.language}
            language={file?.language}
            path={`file:///work/c/${file?.name}`}
            defaultValue={file?.content}
            // onChange={val => (state.files[snap.active].content = val)} // Auto save?
            beforeMount={monaco => {
              if (!snap.editorCtx) {
                snap.files.forEach(file =>
                  monaco.editor.createModel(
                    file.content,
                    file.language,
                    monaco.Uri.parse(`file:///work/c/${file.name}`)
                  )
                );
              }

              // create the web socket
              if (!subscriptionRef.current) {
                monaco.languages.register({
                  id: "c",
                  extensions: [".c", ".h"],
                  aliases: ["C", "c", "H", "h"],
                  mimetypes: ["text/plain"],
                });
                MonacoServices.install(monaco);
                const webSocket = createWebSocket(
                  process.env.NEXT_PUBLIC_LANGUAGE_SERVER_API_ENDPOINT || ""
                );
                subscriptionRef.current = webSocket;
                // listen when the web socket is opened
                listen({
                  webSocket: webSocket as WebSocket,
                  onConnection: connection => {
                    // create and start the language client
                    const languageClient = createLanguageClient(connection);
                    const disposable = languageClient.start();

                    connection.onClose(() => {
                      try {
                        disposable.dispose();
                      } catch (err) {
                        console.log("err", err);
                      }
                    });
                  },
                });
              }

              // editor.updateOptions({
              //   minimap: {
              //     enabled: false,
              //   },
              //   ...snap.editorSettings,
              // });
              if (!state.editorCtx) {
                state.editorCtx = ref(monaco.editor);
              }
            }}
            onMount={(editor, monaco) => {
              editorRef.current = editor;
              monacoRef.current = monaco;
              editor.updateOptions({
                glyphMargin: true,
                lightbulb: {
                  enabled: true,
                },
              });
              editor.addCommand(
                monaco.KeyMod.CtrlCmd | monaco.KeyCode.KeyS,
                () => {
                  saveFile();
                }
              );
              // When the markers (errors/warnings from clangd language server) change
              // Lets improve the markers by adding extra content to them from related
              // md files
              monaco.editor.onDidChangeMarkers(() => {
                if (monacoRef.current) {
                  setMarkers(monacoRef.current);
                }
              });

              // Hacky way to hide Peek menu
              editor.onContextMenu(e => {
                const host =
                  document.querySelector<HTMLElement>(".shadow-root-host");

                const contextMenuItems =
                  host?.shadowRoot?.querySelectorAll("li.action-item");
                contextMenuItems?.forEach(k => {
                  // If menu item contains "Peek" lets hide it
                  if (
                    k.querySelector(".action-label")?.textContent === "Peek"
                  ) {
                    // @ts-expect-error
                    k["style"].display = "none";
                  }
                });
              });

              validateWritability(editor);
            }}
            theme={theme === "dark" ? "dark" : "light"}
          />
        )
>>>>>>> 79bd5da3
      ) : (
        <Container>
          {!snap.loading && router.isReady && (
            <Box
              css={{
                flexDirection: 'row',
                width: '$spaces$wide',
                gap: '$3',
                display: 'inline-flex'
              }}
            >
              <Box css={{ display: 'inline-flex', pl: '35px' }}>
                <ArrowBendLeftUp size={30} />
              </Box>
              <Box css={{ pl: '0px', pt: '15px', flex: 1, display: 'inline-flex' }}>
                <Text
                  css={{
                    fontSize: '14px',
                    maxWidth: '220px',
                    fontFamily: '$monospace'
                  }}
                >
                  Click the link above to create your file
                </Text>
              </Box>
            </Box>
          )}
        </Container>
      )}
    </Box>
  )
}

export default HooksEditor<|MERGE_RESOLUTION|>--- conflicted
+++ resolved
@@ -1,18 +1,9 @@
-<<<<<<< HEAD
-import React, { useEffect, useRef } from 'react'
-import { useSnapshot, ref } from 'valtio'
-import type monaco from 'monaco-editor'
-import { ArrowBendLeftUp } from 'phosphor-react'
-import { useTheme } from 'next-themes'
-import { useRouter } from 'next/router'
-=======
 import React, { useEffect, useRef, useState } from "react";
 import { useSnapshot, ref } from "valtio";
 import type monaco from "monaco-editor";
 import { ArrowBendLeftUp } from "phosphor-react";
 import { useTheme } from "next-themes";
 import { useRouter } from "next/router";
->>>>>>> 79bd5da3
 
 import Box from './Box'
 import Container from './Container'
@@ -27,13 +18,6 @@
 import { listen } from '@codingame/monaco-jsonrpc'
 import ReconnectingWebSocket from 'reconnecting-websocket'
 
-<<<<<<< HEAD
-import docs from '../xrpl-hooks-docs/docs'
-import Monaco from './Monaco'
-import { saveAllFiles } from '../state/actions/saveFile'
-import { Tab, Tabs } from './Tabs'
-import { renameFile } from '../state/actions/createNewFile'
-=======
 import docs from "../xrpl-hooks-docs/docs";
 import Monaco from "./Monaco";
 import { saveAllFiles } from "../state/actions/saveFile";
@@ -41,7 +25,6 @@
 import { renameFile } from "../state/actions/createNewFile";
 import { Link } from ".";
 import Markdown from "./Markdown";
->>>>>>> 79bd5da3
 
 const checkWritable = (filename?: string): boolean => {
   if (apiHeaderFiles.find(file => file === filename)) {
@@ -51,17 +34,10 @@
 }
 
 const validateWritability = (editor: monaco.editor.IStandaloneCodeEditor) => {
-<<<<<<< HEAD
-  const filename = editor.getModel()?.uri.path.split('/').pop()
-  const isWritable = checkWritable(filename)
-  editor.updateOptions({ readOnly: !isWritable })
-}
-=======
   const filename = editor.getModel()?.uri.path.split("/").pop();
   const isWritable = checkWritable(filename);
   editor.updateOptions({ readOnly: !isWritable });
 };
->>>>>>> 79bd5da3
 
 let decorations: { [key: string]: string[] } = {}
 
@@ -119,14 +95,6 @@
 }
 
 const HooksEditor = () => {
-<<<<<<< HEAD
-  const editorRef = useRef<monaco.editor.IStandaloneCodeEditor>()
-  const monacoRef = useRef<typeof monaco>()
-  const subscriptionRef = useRef<ReconnectingWebSocket | null>(null)
-  const snap = useSnapshot(state)
-  const router = useRouter()
-  const { theme } = useTheme()
-=======
   const editorRef = useRef<monaco.editor.IStandaloneCodeEditor>();
   const monacoRef = useRef<typeof monaco>();
   const subscriptionRef = useRef<ReconnectingWebSocket | null>(null);
@@ -134,7 +102,6 @@
   const router = useRouter();
   const { theme } = useTheme();
   const [isMdPreview, setIsMdPreview] = useState(true);
->>>>>>> 79bd5da3
 
   useEffect(() => {
     if (editorRef.current) validateWritability(editorRef.current)
@@ -173,12 +140,6 @@
       }}
     >
       {snap.files.map((file, index) => {
-<<<<<<< HEAD
-        return <Tab key={file.name} header={file.name} renameDisabled={!checkWritable(file.name)} />
-      })}
-    </Tabs>
-  )
-=======
         return (
           <Tab
             key={file.name}
@@ -209,7 +170,6 @@
       {isMdPreview ? "Exit Preview" : "View Preview"}
     </Link>
   );
->>>>>>> 79bd5da3
   return (
     <Box
       css={{
@@ -225,107 +185,6 @@
       <EditorNavigation renderNav={renderNav} />
       {file?.language === "markdown" && previewToggle}
       {snap.files.length > 0 && router.isReady ? (
-<<<<<<< HEAD
-        <Monaco
-          keepCurrentModel
-          defaultLanguage={file?.language}
-          language={file?.language}
-          path={`file:///work/c/${file?.name}`}
-          defaultValue={file?.content}
-          // onChange={val => (state.files[snap.active].content = val)} // Auto save?
-          beforeMount={monaco => {
-            if (!snap.editorCtx) {
-              snap.files.forEach(file =>
-                monaco.editor.createModel(
-                  file.content,
-                  file.language,
-                  monaco.Uri.parse(`file:///work/c/${file.name}`)
-                )
-              )
-            }
-
-            // create the web socket
-            if (!subscriptionRef.current) {
-              monaco.languages.register({
-                id: 'c',
-                extensions: ['.c', '.h'],
-                aliases: ['C', 'c', 'H', 'h'],
-                mimetypes: ['text/plain']
-              })
-              MonacoServices.install(monaco)
-              const webSocket = createWebSocket(
-                process.env.NEXT_PUBLIC_LANGUAGE_SERVER_API_ENDPOINT || ''
-              )
-              subscriptionRef.current = webSocket
-              // listen when the web socket is opened
-              listen({
-                webSocket: webSocket as WebSocket,
-                onConnection: connection => {
-                  // create and start the language client
-                  const languageClient = createLanguageClient(connection)
-                  const disposable = languageClient.start()
-
-                  connection.onClose(() => {
-                    try {
-                      disposable.dispose()
-                    } catch (err) {
-                      console.log('err', err)
-                    }
-                  })
-                }
-              })
-            }
-
-            // editor.updateOptions({
-            //   minimap: {
-            //     enabled: false,
-            //   },
-            //   ...snap.editorSettings,
-            // });
-            if (!state.editorCtx) {
-              state.editorCtx = ref(monaco.editor)
-            }
-          }}
-          onMount={(editor, monaco) => {
-            editorRef.current = editor
-            monacoRef.current = monaco
-            editor.updateOptions({
-              glyphMargin: true,
-              lightbulb: {
-                enabled: true
-              }
-            })
-            editor.addCommand(monaco.KeyMod.CtrlCmd | monaco.KeyCode.KeyS, () => {
-              saveFile()
-            })
-            // When the markers (errors/warnings from clangd language server) change
-            // Lets improve the markers by adding extra content to them from related
-            // md files
-            monaco.editor.onDidChangeMarkers(() => {
-              if (monacoRef.current) {
-                setMarkers(monacoRef.current)
-              }
-            })
-
-            // Hacky way to hide Peek menu
-            editor.onContextMenu(e => {
-              const host = document.querySelector<HTMLElement>('.shadow-root-host')
-
-              const contextMenuItems = host?.shadowRoot?.querySelectorAll('li.action-item')
-              contextMenuItems?.forEach(k => {
-                // If menu item contains "Peek" lets hide it
-                if (k.querySelector('.action-label')?.textContent === 'Peek') {
-                  // @ts-expect-error
-                  k['style'].display = 'none'
-                }
-              })
-            })
-
-            validateWritability(editor)
-          }}
-          theme={theme === 'dark' ? 'dark' : 'light'}
-        />
-=======
         isMdPreview && file?.language === "markdown" ? (
           <Markdown
             components={{
@@ -446,7 +305,6 @@
             theme={theme === "dark" ? "dark" : "light"}
           />
         )
->>>>>>> 79bd5da3
       ) : (
         <Container>
           {!snap.loading && router.isReady && (
