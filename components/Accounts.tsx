import toast from "react-hot-toast";
import { useSnapshot } from "valtio";
import { ArrowSquareOut, Copy, Wallet, X } from "phosphor-react";
import React, { useEffect, useState, FC } from "react";
import Dinero from "dinero.js";

import Button from "./Button";
import { addFaucetAccount, deployHook, importAccount } from "../state/actions";
import state from "../state";
import Box from "./Box";
import { Container, Heading, Stack, Text, Flex } from ".";
import {
  Dialog,
  DialogContent,
  DialogTitle,
  DialogDescription,
  DialogClose,
  DialogTrigger,
} from "./Dialog";
import { css } from "../stitches.config";
import { Input } from "./Input";

const labelStyle = css({
  color: "$mauve10",
  textTransform: "uppercase",
  fontSize: "10px",
  mb: "$0.5",
});

const AccountDialog = ({
  activeAccountAddress,
  setActiveAccountAddress,
}: {
  activeAccountAddress: string | null;
  setActiveAccountAddress: React.Dispatch<React.SetStateAction<string | null>>;
}) => {
  const snap = useSnapshot(state);
  const [showSecret, setShowSecret] = useState(false);
  const activeAccount = snap.accounts.find(account => account.address === activeAccountAddress);
  return (
    <Dialog
      open={Boolean(activeAccountAddress)}
      onOpenChange={open => {
        setShowSecret(false);
        !open && setActiveAccountAddress(null);
      }}
    >
      <DialogContent
        css={{
          backgroundColor: "$mauve1 !important",
          border: "1px solid $mauve2",
          ".dark &": {
            // backgroundColor: "$black !important",
          },
          p: "$3",
          "&:before": {
            content: " ",
            position: "absolute",
            top: 0,
            right: 0,
            bottom: 0,
            left: 0,
            opacity: 0.2,
            ".dark &": {
              opacity: 1,
            },
            zIndex: 0,
            pointerEvents: "none",
            backgroundImage: `url('/pattern-dark.svg'), url('/pattern-dark-2.svg')`,
            backgroundRepeat: "no-repeat",
            backgroundPosition: "bottom left, top right",
          },
        }}
      >
        <DialogTitle
          css={{
            display: "flex",
            width: "100%",
            alignItems: "center",
            borderBottom: "1px solid $mauve6",
            pb: "$3",
            gap: "$3",
            fontSize: "$md",
          }}
        >
          <Wallet size="15px" /> {activeAccount?.name}
        </DialogTitle>
        <DialogDescription as="div" css={{ fontFamily: "$monospace" }}>
          <Stack css={{ display: "flex", flexDirection: "column", gap: "$3" }}>
            <Flex css={{ alignItems: "center" }}>
              <Flex css={{ flexDirection: "column" }}>
                <Text className={labelStyle()}>Account Address</Text>
                <Text
                  css={{
                    fontFamily: "$monospace",
                  }}
                >
                  {activeAccount?.address}
                </Text>
              </Flex>
              <Flex css={{ marginLeft: "auto", color: "$mauve12" }}>
                <Button
                  size="sm"
                  ghost
                  css={{ mt: "$3" }}
                  onClick={() => {
                    navigator.clipboard.writeText(activeAccount?.address || "");
                    toast.success("Copied address to clipboard");
                  }}
                >
                  <Copy size="15px" />
                </Button>
              </Flex>
            </Flex>
            <Flex css={{ alignItems: "center" }}>
              <Flex css={{ flexDirection: "column" }}>
                <Text className={labelStyle()}>Secret</Text>
                <Text
                  as="div"
                  css={{
                    fontFamily: "$monospace",
                    display: "flex",
                    alignItems: "center",
                  }}
                >
                  {showSecret
                    ? activeAccount?.secret
                    : "•".repeat(activeAccount?.secret.length || 16)}{" "}
                  <Button
                    css={{
                      fontFamily: "$monospace",
                      lineHeight: 2,
                      mt: "2px",
                      ml: "$3",
                    }}
                    ghost
                    size="xs"
                    onClick={() => setShowSecret(curr => !curr)}
                  >
                    {showSecret ? "Hide" : "Show"}
                  </Button>
                </Text>
              </Flex>
              <Flex css={{ marginLeft: "auto", color: "$mauve12" }}>
                <Button
                  size="sm"
                  ghost
                  onClick={() => {
                    navigator.clipboard.writeText(activeAccount?.secret || "");
                    toast.success("Copied secret to clipboard");
                  }}
                  css={{ mt: "$3" }}
                >
                  <Copy size="15px" />
                </Button>
              </Flex>
            </Flex>
            <Flex css={{ alignItems: "center" }}>
              <Flex css={{ flexDirection: "column" }}>
                <Text className={labelStyle()}>Balances & Objects</Text>
                <Text
                  css={{
                    fontFamily: "$monospace",
                  }}
                >
                  {Dinero({
                    amount: Number(activeAccount?.xrp || "0"),
                    precision: 6,
                  })
                    .toUnit()
                    .toLocaleString(undefined, {
                      style: "currency",
                      currency: "XRP",
                      currencyDisplay: "name",
                    })}
                </Text>
              </Flex>
              <Flex css={{ marginLeft: "auto" }}>
                <a
                  href={`https://hooks-testnet-explorer.xrpl-labs.com/${activeAccount?.address}`}
                  target="_blank"
                  rel="noreferrer noopener"
                >
<<<<<<< HEAD
                  <Button size="sm" ghost css={{ color: "$green11 !important", mt: "$3" }}>
=======
                  <Button
                    size="sm"
                    ghost
                    css={{ color: "$grass11 !important", mt: "$3" }}
                  >
>>>>>>> 241c2178
                    <ArrowSquareOut size="15px" />
                  </Button>
                </a>
              </Flex>
            </Flex>
            <Flex css={{ alignItems: "center" }}>
              <Flex css={{ flexDirection: "column" }}>
                <Text className={labelStyle()}>Installed Hooks</Text>
                <Text
                  css={{
                    fontFamily: "$monospace",
                  }}
                >
                  {activeAccount && activeAccount.hooks.length}
                </Text>
              </Flex>
            </Flex>
          </Stack>
        </DialogDescription>
        <DialogClose asChild>
          <Box css={{ position: "absolute", top: "$3", right: "$3" }}>
            <X size="20px" />
          </Box>
        </DialogClose>
      </DialogContent>
    </Dialog>
  );
};

interface AccountProps {
  card?: boolean;
  hideDeployBtn?: boolean;
  showHookStats?: boolean;
}

const Accounts: FC<AccountProps> = props => {
  const snap = useSnapshot(state);
  const [activeAccountAddress, setActiveAccountAddress] = useState<string | null>(null);
  useEffect(() => {
    const fetchAccInfo = async () => {
      if (snap.clientStatus === "online") {
        const requests = snap.accounts.map(acc =>
          snap.client?.send({
            id: acc.address,
            command: "account_info",
            account: acc.address,
          })
        );
        const responses = await Promise.all(requests);
        responses.forEach((res: any) => {
          const address = res?.account_data?.Account as string;
          const balance = res?.account_data?.Balance as string;
          const sequence = res?.account_data?.Sequence as number;
          const accountToUpdate = state.accounts.find(acc => acc.address === address);
          if (accountToUpdate) {
            accountToUpdate.xrp = balance;
            accountToUpdate.sequence = sequence;
          }
        });
        const objectRequests = snap.accounts.map(acc => {
          return snap.client?.send({
            id: `${acc.address}-hooks`,
            command: "account_objects",
            account: acc.address,
          });
        });
        const objectResponses = await Promise.all(objectRequests);
        objectResponses.forEach((res: any) => {
          const address = res?.account as string;
          const accountToUpdate = state.accounts.find(acc => acc.address === address);
          if (accountToUpdate) {
            accountToUpdate.hooks = res.account_objects
              .filter((ac: any) => ac?.LedgerEntryType === "Hook")
              .map((oo: any) => oo.HookHash);
          }
        });
      }
    };

    let fetchAccountInfoInterval: NodeJS.Timer;
    if (snap.clientStatus === "online") {
      fetchAccInfo();
      fetchAccountInfoInterval = setInterval(() => fetchAccInfo(), 2000);
    }

    return () => {
      if (snap.accounts.length > 0) {
        if (fetchAccountInfoInterval) {
          clearInterval(fetchAccountInfoInterval);
        }
      }
    };
    // eslint-disable-next-line react-hooks/exhaustive-deps
  }, [snap.accounts, snap.clientStatus]);
  return (
    <Box
      as="div"
      css={{
        display: "flex",
        backgroundColor: props.card ? "$deep" : "$mauve1",
        position: "relative",
        flex: "1",
        height: "100%",
        border: "1px solid $mauve6",
        borderRadius: props.card ? "$md" : undefined,
      }}
    >
      <Container css={{ p: 0, flexShrink: 1, height: "100%" }}>
        <Flex
          css={{
            py: "$3",
            borderBottom: props.card ? "1px solid $mauve6" : undefined,
          }}
        >
          <Heading
            as="h3"
            css={{
              fontWeight: 300,
              m: 0,
              fontSize: "11px",
              color: "$mauve12",
              px: "$3",
              textTransform: "uppercase",
              alignItems: "center",
              display: "inline-flex",
              gap: "$3",
            }}
          >
            <Wallet size="15px" /> <Text css={{ lineHeight: 1 }}>Accounts</Text>
          </Heading>
          <Flex css={{ ml: "auto", gap: "$3", marginRight: "$3" }}>
            <Button ghost size="sm" onClick={() => addFaucetAccount(true)}>
              Create
            </Button>
            <ImportAccountDialog />
          </Flex>
        </Flex>
        <Stack
          css={{
            flexDirection: "column",
            width: "100%",
            fontSize: "13px",
            wordWrap: "break-word",
            fontWeight: "$body",
            fontFamily: "$monospace",
            gap: 0,
            height: "calc(100% - 52px)",
            flexWrap: "nowrap",
            overflowY: "auto",
          }}
        >
          {snap.accounts.map(account => (
            <Flex
              column
              key={account.address + account.name}
              onClick={() => setActiveAccountAddress(account.address)}
              css={{
                px: "$3",
                py: props.card ? "$3" : "$2",
                cursor: "pointer",
                borderBottom: props.card ? "1px solid $mauve6" : undefined,
                "@hover": {
                  "&:hover": {
                    background: "$backgroundAlt",
                  },
                },
              }}
            >
              <Flex
                row
                css={{
                  justifyContent: "space-between",
                }}
              >
                <Box>
                  <Text>{account.name} </Text>
                  <Text
                    css={{
                      color: "$mauve9",
                      wordBreak: "break-word",
                    }}
                  >
                    {account.address} (
                    {Dinero({
                      amount: Number(account?.xrp || "0"),
                      precision: 6,
                    })
                      .toUnit()
                      .toLocaleString(undefined, {
                        style: "currency",
                        currency: "XRP",
                        currencyDisplay: "name",
                      })}
                    )
                  </Text>
                </Box>
                {!props.hideDeployBtn && (
                  <Button
                    css={{ ml: "auto" }}
                    size="xs"
                    uppercase
                    isLoading={account.isLoading}
                    disabled={
                      account.isLoading ||
                      !snap.files.filter(file => file.compiledWatContent).length
                    }
                    variant="secondary"
                    onClick={e => {
                      e.stopPropagation();
                      deployHook(account);
                    }}
                  >
                    Deploy
                  </Button>
                )}
              </Flex>
              {props.showHookStats && (
                <Text muted small css={{ mt: "$2" }}>
                  {account.hooks.length} hook{account.hooks.length === 1 ? "" : "s"} installed
                </Text>
              )}
            </Flex>
          ))}
        </Stack>
      </Container>
      <AccountDialog
        activeAccountAddress={activeAccountAddress}
        setActiveAccountAddress={setActiveAccountAddress}
      />
    </Box>
  );
};

const ImportAccountDialog = () => {
  const [value, setValue] = useState("");
  return (
    <Dialog>
      <DialogTrigger asChild>
        <Button ghost size="sm">
          Import
        </Button>
      </DialogTrigger>
      <DialogContent>
        <DialogTitle>Import account</DialogTitle>
        <DialogDescription>
          <label>Add account secret</label>
          <Input
            name="secret"
            type="password"
            value={value}
            onChange={e => setValue(e.target.value)}
          />
        </DialogDescription>

        <Flex
          css={{
            marginTop: 25,
            justifyContent: "flex-end",
            gap: "$3",
          }}
        >
          <DialogClose asChild>
            <Button outline>Cancel</Button>
          </DialogClose>
          <DialogClose asChild>
            <Button
              variant="primary"
              onClick={() => {
                importAccount(value);
                setValue("");
              }}
            >
              Import account
            </Button>
          </DialogClose>
        </Flex>
        <DialogClose asChild>
          <Box css={{ position: "absolute", top: "$3", right: "$3" }}>
            <X size="20px" />
          </Box>
        </DialogClose>
      </DialogContent>
    </Dialog>
  );
};

export default Accounts;<|MERGE_RESOLUTION|>--- conflicted
+++ resolved
@@ -181,15 +181,11 @@
                   target="_blank"
                   rel="noreferrer noopener"
                 >
-<<<<<<< HEAD
-                  <Button size="sm" ghost css={{ color: "$green11 !important", mt: "$3" }}>
-=======
                   <Button
                     size="sm"
                     ghost
                     css={{ color: "$grass11 !important", mt: "$3" }}
                   >
->>>>>>> 241c2178
                     <ArrowSquareOut size="15px" />
                   </Button>
                 </a>
